--- conflicted
+++ resolved
@@ -20,13 +20,10 @@
 
 from voicebox_pytorch.attend import Attend
 
-<<<<<<< HEAD
-=======
 from naturalspeech2_pytorch.aligner import Aligner, ForwardSumLoss, BinLoss, maximum_path
 from naturalspeech2_pytorch.utils.tokenizer import Tokenizer
 from naturalspeech2_pytorch.naturalspeech2_pytorch import generate_mask_from_repeats
 
->>>>>>> 974f43d7
 from audiolm_pytorch import EncodecWrapper
 from spear_tts_pytorch import TextToSemantic
 
@@ -539,298 +536,12 @@
 
 # both duration and main denoising model are transformers
 
-<<<<<<< HEAD
-=======
-class DurationPredictor(Module):
-    @beartype
+class VoiceBox(Module):
     def __init__(
         self,
         *,
         audio_enc_dec: Optional[AudioEncoderDecoder] = None,
-        tokenizer: Optional[Tokenizer] = None,
-        num_phoneme_tokens: Optional[int] = None,
-        dim_phoneme_emb = 512,
-        dim = 512,
-        depth = 10,
-        dim_head = 64,
-        heads = 8,
-        ff_mult = 4,
-        conv_pos_embed_kernel_size = 31,
-        conv_pos_embed_groups = None,
-        attn_dropout=0,
-        attn_flash = False,
-        p_drop_prob = 0.2, # p_drop in paper
-        frac_lengths_mask: Tuple[float, float] = (0.1, 1.),
-        aligner_kwargs: dict = dict(dim_in = 80, attn_channels = 80)
-    ):
-        super().__init__()
-
-        # audio encoder / decoder
-
-        self.audio_enc_dec = audio_enc_dec
-
-        if exists(audio_enc_dec) and dim != audio_enc_dec.latent_dim:
-            self.proj_in = nn.Linear(audio_enc_dec.latent_dim, dim)
-        else:
-            self.proj_in = nn.Identity()
-
-        # phoneme related
-
-        assert not (exists(tokenizer) and exists(num_phoneme_tokens)), 'if a phoneme tokenizer was passed into duration module, number of phoneme tokens does not need to be specified'
-
-        if not exists(tokenizer) and not exists(num_phoneme_tokens):
-            tokenizer = Tokenizer() # default to english phonemes with espeak
-
-        if exists(tokenizer):
-            num_phoneme_tokens = tokenizer.vocab_size
-
-        self.tokenizer = tokenizer
-
-        self.to_phoneme_emb = nn.Embedding(num_phoneme_tokens, dim_phoneme_emb)
-
-        self.p_drop_prob = p_drop_prob
-        self.frac_lengths_mask = frac_lengths_mask
-
-        self.to_embed = nn.Linear(dim + dim_phoneme_emb, dim)
-
-        self.null_cond = nn.Parameter(torch.zeros(dim))
-
-        self.conv_embed = ConvPositionEmbed(
-            dim = dim,
-            kernel_size = conv_pos_embed_kernel_size,
-            groups = conv_pos_embed_groups
-        )
-
-        self.transformer = Transformer(
-            dim = dim,
-            depth = depth,
-            dim_head = dim_head,
-            heads = heads,
-            ff_mult = ff_mult,
-            attn_dropout=attn_dropout,
-            attn_flash = attn_flash
-        )
-
-        self.to_pred = nn.Sequential(
-            nn.Linear(dim, 1),
-            Rearrange('... 1 -> ...')
-        )
-
-        # aligner related
-
-        # if we are using mel spec with 80 channels, we need to set attn_channels to 80
-        # dim_in assuming we have spec with 80 channels
-
-        self.aligner = Aligner(dim_hidden = dim_phoneme_emb, **aligner_kwargs)
-        self.align_loss = ForwardSumLoss()
-
-    @property
-    def device(self):
-        return next(self.parameters()).device
-
-    def align_phoneme_ids_with_durations(self, phoneme_ids, durations):
-        repeat_mask = generate_mask_from_repeats(durations.clamp(min = 1))
-        aligned_phoneme_ids = einsum('b i, b i j -> b j', phoneme_ids.float(), repeat_mask.float()).long()
-        return aligned_phoneme_ids
-
-    @torch.inference_mode()
-    @beartype
-    def forward_with_cond_scale(
-        self,
-        *args,
-        texts: Optional[List[str]] = None,
-        phoneme_ids = None,
-        cond_scale = 1.,
-        return_aligned_phoneme_ids = False,
-        **kwargs
-    ):
-        if exists(texts):
-            phoneme_ids = self.tokenizer.texts_to_tensor_ids(texts)
-
-        forward_kwargs = dict(
-            return_aligned_phoneme_ids = False,
-            phoneme_ids = phoneme_ids
-        )
-
-        durations = self.forward(*args, cond_drop_prob = 0., **forward_kwargs, **kwargs)
-
-        if cond_scale == 1.:
-            if not return_aligned_phoneme_ids:
-                return durations
-
-            return durations, self.align_phoneme_ids_with_durations(phoneme_ids, durations)
-
-        null_durations = self.forward(*args, cond_drop_prob = 1., **forward_kwargs, **kwargs)
-        scaled_durations = null_durations + (durations - null_durations) * cond_scale
-
-        if not return_aligned_phoneme_ids:
-            return scaled_durations
-
-        return scaled_durations, self.align_phoneme_ids_with_durations(phoneme_ids, scaled_durations)
-
-    @beartype
-    def forward_aligner(
-        self,
-        x: FloatTensor,     # (b, t, c)
-        x_mask: IntTensor,  # (b, 1, t)
-        y: FloatTensor,     # (b, t, c)
-        y_mask: IntTensor   # (b, 1, t)
-    ) -> Tuple[
-        FloatTensor,        # alignment_hard: (b, t)
-        FloatTensor,        # alignment_soft: (b, tx, ty)
-        FloatTensor,        # alignment_logprob: (b, 1, ty, tx)
-        BoolTensor          # alignment_mas: (b, tx, ty)
-    ]:
-        attn_mask = rearrange(x_mask, 'b 1 t -> b 1 t 1') * rearrange(y_mask, 'b 1 t -> b 1 1 t')
-        alignment_soft, alignment_logprob = self.aligner(rearrange(y, 'b t c -> b c t'), x, x_mask)
-
-        assert not torch.isnan(alignment_soft).any()
-
-        alignment_mas = maximum_path(
-            rearrange(alignment_soft, 'b 1 t1 t2 -> b t2 t1').contiguous(),
-            rearrange(attn_mask, 'b 1 t1 t2 -> b t1 t2').contiguous()
-        )
-
-        alignment_hard = torch.sum(alignment_mas, -1).float()
-        alignment_soft = rearrange(alignment_soft, 'b 1 t1 t2 -> b t2 t1')
-        return alignment_hard, alignment_soft, alignment_logprob, alignment_mas
-
-    @beartype
-    def forward(
-        self,
-        *,
-        cond,
-        texts: Optional[List[str]] = None,
-        phoneme_ids = None,
-        cond_drop_prob = 0.,
-        target = None,
-        cond_mask = None,
-        mel = None,
-        phoneme_len = None,
-        mel_len = None,
-        phoneme_mask = None,
-        mel_mask = None,
-        self_attn_mask = None,
-        return_aligned_phoneme_ids = False
-    ):
-        batch, seq_len, cond_dim = cond.shape
-
-        cond = self.proj_in(cond)
-
-        # text to phonemes, if tokenizer is given
-
-        if not exists(phoneme_ids):
-            assert exists(self.tokenizer)
-            phoneme_ids = self.tokenizer.texts_to_tensor_ids(texts)
-
-        # construct mask if not given
-
-        if not exists(cond_mask):
-            if coin_flip():
-                frac_lengths = torch.zeros((batch,), device = self.device).float().uniform_(*self.frac_lengths_mask)
-                cond_mask = mask_from_frac_lengths(seq_len, frac_lengths)
-            else:
-                cond_mask = prob_mask_like((batch, seq_len), self.p_drop_prob, self.device)
-
-        cond = cond * rearrange(~cond_mask, '... -> ... 1')
-
-        # classifier free guidance
-
-        if cond_drop_prob > 0.:
-            cond_drop_mask = prob_mask_like(cond.shape[:1], cond_drop_prob, cond.device)
-
-            cond = torch.where(
-                rearrange(cond_drop_mask, '... -> ... 1 1'),
-                self.null_cond,
-                cond
-            )
-
-        # phoneme id of -1 is padding
-
-        if not exists(self_attn_mask):
-            self_attn_mask = phoneme_ids != -1
-
-        phoneme_ids = phoneme_ids.clamp(min = 0)
-
-        # get phoneme embeddings
-
-        phoneme_emb = self.to_phoneme_emb(phoneme_ids)
-
-        # force condition to be same length as input phonemes
-
-        cond = curtail_or_pad(cond, phoneme_ids.shape[-1])
-
-        # combine audio, phoneme, conditioning
-
-        embed = torch.cat((phoneme_emb, cond), dim = -1)
-        x = self.to_embed(embed)
-
-        x = self.conv_embed(x) + x
-
-        x = self.transformer(
-            x,
-            mask = self_attn_mask
-        )
-
-        durations = self.to_pred(x)
-
-        if not self.training:
-            if not return_aligned_phoneme_ids:
-                return durations
-
-            return durations, self.align_phoneme_ids_with_durations(phoneme_ids, durations)
-
-        # aligner
-        # use alignment_hard to oversample phonemes
-        # Duration Predictor should predict the duration of unmasked phonemes where target is masked alignment_hard
-
-        assert all([exists(el) for el in (phoneme_len, mel_len, phoneme_mask, mel_mask)]), 'need to pass phoneme_len, mel_len, phoneme_mask, mel_mask, to train duration predictor module'
-
-        alignment_hard, _, alignment_logprob, _ = self.forward_aligner(phoneme_emb, phoneme_mask, mel, mel_mask)
-        target = alignment_hard
-
-        if exists(self_attn_mask):
-            loss_mask = cond_mask & self_attn_mask
-        else:
-            loss_mask = self_attn_mask
-
-        if not exists(mask):
-            return F.l1_loss(x, target)
-
-        loss = F.l1_loss(x, target, reduction = 'none')
-        loss = loss.masked_fill(~loss_mask, 0.)
-
-        # masked mean
-
-        num = reduce(loss, 'b n -> b', 'sum')
-        den = loss_mask.sum(dim = -1).clamp(min = 1e-5)
-        loss = num / den
-        loss = loss.mean()
-        
-        if not should_align:
-            return loss
-
-        #aligner loss
-
-        align_loss = self.align_loss(alignment_logprob, phoneme_len, mel_len)
-        loss = loss + align_loss
-
-        return loss
-
->>>>>>> 974f43d7
-class VoiceBox(Module):
-    def __init__(
-        self,
-        *,
-<<<<<<< HEAD
-        audio_enc_dec: Optional[AudioEncoderDecoder] = None,
         dim_in = None,
-=======
-        num_cond_tokens = None,
-        audio_enc_dec: Optional[AudioEncoderDecoder] = None,
-        dim_in = None,
-        dim_cond_emb = 1024,
->>>>>>> 974f43d7
         dim = 1024,
         depth = 24,
         dim_head = 64,
@@ -839,16 +550,11 @@
         time_hidden_dim = None,
         conv_pos_embed_kernel_size = 31,
         conv_pos_embed_groups = None,
-<<<<<<< HEAD
-        attn_flash = True,
-=======
         attn_dropout=0,
         attn_flash = False,
         num_register_tokens = 16,
->>>>>>> 974f43d7
         p_drop_prob = 0.3, # p_drop in paper
         frac_lengths_mask: Tuple[float, float] = (0.7, 1.),
-        condition_on_text = True
     ):
         super().__init__()
         dim_in = default(dim_in, dim)
@@ -868,30 +574,12 @@
             nn.SiLU()
         )
 
-<<<<<<< HEAD
+
         self.p_drop_prob = p_drop_prob
         self.frac_lengths_mask = frac_lengths_mask
 
         self.to_embed = nn.Linear(dim_in * 2, dim)
-=======
-        assert not (condition_on_text and not exists(num_cond_tokens)), 'number of conditioning tokens must be specified (whether phonemes or semantic token ids) if training conditional voicebox'
-
-        if not condition_on_text:
-            dim_cond_emb = 0
-
-        self.dim_cond_emb = dim_cond_emb
-        self.condition_on_text = condition_on_text
-        self.num_cond_tokens = num_cond_tokens
-
-        if condition_on_text:
-            self.null_cond_id = num_cond_tokens # use last phoneme token as null token for CFG
-            self.to_cond_emb = nn.Embedding(num_cond_tokens + 1, dim_cond_emb)
-
-        self.p_drop_prob = p_drop_prob
-        self.frac_lengths_mask = frac_lengths_mask
-
-        self.to_embed = nn.Linear(dim_in * 2 + dim_cond_emb, dim)
->>>>>>> 974f43d7
+
 
         self.null_cond = nn.Parameter(torch.zeros(dim_in))
 
@@ -942,16 +630,11 @@
         self,
         x,
         *,
-<<<<<<< HEAD
         cond,
-=======
->>>>>>> 974f43d7
         times,
-        cond_token_ids,
-        self_attn_mask = None,
+        target,
         cond_drop_prob = 0.1,
-        target = None,
-        cond = None,
+        self_attn_mask=None,
         cond_mask = None
     ):
         # project in, in case codebook dim is not equal to model dimensions
@@ -976,16 +659,7 @@
         if times.ndim == 1 and times.shape[0] == 1:
             times = repeat(times, '1 -> b', b = cond.shape[0])
 
-<<<<<<< HEAD
-        # construct mask if not given
-        #TODO: decide on default masking scheme
-        if not exists(mask):
-            if coin_flip():
-                frac_lengths = torch.zeros((batch,), device = self.device).float().uniform_(*self.frac_lengths_mask)
-                mask = mask_from_frac_lengths(seq_len, frac_lengths)
-            else:
-                mask = prob_mask_like((batch, seq_len), self.p_drop_prob, self.device)
-=======
+
         # construct conditioning mask if not given
 
         if self.training:
@@ -1000,7 +674,6 @@
                 cond_mask = torch.ones((batch, seq_len), device = cond.device, dtype = torch.bool)
 
         cond_mask_with_pad_dim = rearrange(cond_mask, '... -> ... 1')
->>>>>>> 974f43d7
 
         # as described in section 3.2
 
@@ -1018,38 +691,9 @@
                 cond
             )
 
-<<<<<<< HEAD
+
         embed = torch.cat((x, cond), dim = -1)
-=======
-            cond_ids = torch.where(
-                rearrange(cond_drop_mask, '... -> ... 1'),
-                self.null_cond_id,
-                cond_token_ids
-            )
-
-        # phoneme or semantic conditioning embedding
-
-        cond_emb = None
-
-        if self.condition_on_text:
-            cond_emb = self.to_cond_emb(cond_token_ids)
-
-            cond_emb_length = cond_emb.shape[-2]
-            if cond_emb_length != seq_len:
-                cond_emb = rearrange(cond_emb, 'b n d -> b d n')
-                cond_emb = interpolate_1d(cond_emb, seq_len)
-                cond_emb = rearrange(cond_emb, 'b d n -> b n d')
-
-                if exists(self_attn_mask):
-                    self_attn_mask = interpolate_1d(self_attn_mask, seq_len)
-
-        # concat source signal, semantic / phoneme conditioning embed, and conditioning
-        # and project
-
-        to_concat = [*filter(exists, (x, cond_emb, cond))]
-        embed = torch.cat(to_concat, dim = -1)
-
->>>>>>> 974f43d7
+
         x = self.to_embed(embed)
 
         x = self.conv_embed(x) + x
@@ -1099,8 +743,6 @@
     def __init__(
         self,
         voicebox: VoiceBox,
-        text_to_semantic: Optional[TextToSemantic] = None,
-        duration_predictor: Optional[DurationPredictor] = None,
         sigma = 0.,
         ode_atol = 1e-5,
         ode_rtol = 1e-5,
@@ -1114,15 +756,6 @@
         self.sigma = sigma
 
         self.voicebox = voicebox
-        self.condition_on_text = voicebox.condition_on_text
-
-        assert not (not self.condition_on_text and exists(text_to_semantic)), 'TextToSemantic should not be passed in if not conditioning on text'
-        assert not (exists(text_to_semantic) and not exists(text_to_semantic.wav2vec)), 'the wav2vec module must exist on the TextToSemantic, if being used to condition on text'
-
-        self.text_to_semantic = text_to_semantic
-        self.duration_predictor = duration_predictor
-
-        assert exists(text_to_semantic) ^ exists(duration_predictor), 'you should use either TextToSemantic from Spear-TTS, or DurationPredictor for the text / phoneme to audio alignment, but not both'
 
         self.cond_drop_prob = cond_drop_prob
 
@@ -1152,23 +785,11 @@
     def sample(
         self,
         *,
-<<<<<<< HEAD
         cond,
-        mask = None,
-=======
-        cond = None,
-        texts: Optional[List[str]] = None,
-        text_token_ids: Optional[Tensor] = None,
-        semantic_token_ids: Optional[Tensor] = None,
-        phoneme_ids: Optional[Tensor] = None,
         cond_mask = None,
->>>>>>> 974f43d7
         steps = 3,
-        cond_scale = 1.,
         decode_to_audio = True,
-        max_semantic_token_ids = 2048,
-        spec_decode = False,
-        spec_decode_gamma = 5 # could be higher, since speech is probably easier than text, needs to be tested
+        self_attn_mask = None,
     ):
         # take care of condition as raw audio
 
@@ -1182,65 +803,6 @@
 
         # setup text conditioning, either coming from duration model (as phoneme ids)
         # for coming from text-to-semantic module from spear-tts paper, as (semantic ids)
-
-        num_cond_inputs = sum([*map(exists, (texts, text_token_ids, semantic_token_ids, phoneme_ids))])
-        assert num_cond_inputs <= 1
-
-        self_attn_mask = None
-        cond_token_ids = None
-
-        if self.condition_on_text:
-            if exists(self.text_to_semantic) or exists(semantic_token_ids):
-                assert not exists(phoneme_ids)
-
-                if not exists(semantic_token_ids):
-                    self.text_to_semantic.eval()
-
-                    semantic_token_ids, self_attn_mask = self.text_to_semantic.generate(
-                        source = default(text_token_ids, texts),
-                        source_type = 'text',
-                        target_type = 'speech',
-                        max_length = max_semantic_token_ids,
-                        return_target_mask = True,
-                        spec_decode = spec_decode,
-                        spec_decode_gamma = spec_decode_gamma
-                    )
-
-                cond_token_ids = semantic_token_ids
-
-            elif exists(self.duration_predictor):
-                self.duration_predictor.eval()
-
-                durations, aligned_phoneme_ids = self.duration_predictor.forward_with_cond_scale(
-                    cond = cond,
-                    texts = texts,
-                    phoneme_ids = phoneme_ids,
-                    return_aligned_phoneme_ids = True
-                )
-
-                cond_token_ids = aligned_phoneme_ids
-
-            cond_tokens_seq_len = cond_token_ids.shape[-1]
-
-            if exists(cond):
-                if exists(self.text_to_semantic):
-                    # calculate the correct conditioning length for text to semantic
-                    # based on the sampling freqs of wav2vec and audio-enc-dec, as well as downsample factor
-                    # (cond_time x cond_sampling_freq / cond_downsample_factor) == (audio_time x audio_sampling_freq / audio_downsample_factor)
-                    wav2vec = self.text_to_semantic.wav2vec
-                    audio_enc_dec = self.voicebox.audio_enc_dec
-
-                    cond_target_length = (cond_tokens_seq_len * wav2vec.target_sample_hz / wav2vec.downsample_factor) / (audio_enc_dec.sampling_rate / audio_enc_dec.downsample_factor)
-                    cond_target_length = math.ceil(cond_target_length)
-
-                elif exists(self.duration_predictor):
-                    cond_target_length = cond_tokens_seq_len
-
-                cond = curtail_or_pad(cond, cond_target_length)
-            else:
-                cond = torch.zeros((cond_token_ids.shape[0], cond_target_length, self.dim_cond_emb), device = self.device)
-        else:
-            assert num_cond_inputs == 0, 'no conditioning inputs should be given if not conditioning on text'
 
         shape = cond.shape
         batch = shape[0]
@@ -1256,12 +818,8 @@
             out = self.voicebox.forward_with_cond_scale(
                 x,
                 times = t,
-<<<<<<< HEAD
-=======
-                cond_token_ids = cond_token_ids,
->>>>>>> 974f43d7
                 cond = cond,
-                cond_scale = cond_scale,
+                cond_scale = 1.0,
                 cond_mask = cond_mask,
                 self_attn_mask = self_attn_mask
             )
@@ -1317,17 +875,9 @@
         self,
         x1,
         *,
-<<<<<<< HEAD
         cond,
-        mask = None
-=======
         mask = None,
-        semantic_token_ids = None,
-        phoneme_ids = None,
-        cond = None,
         cond_mask = None,
-        input_sampling_rate = None # will assume it to be the same as the audio encoder decoder sampling rate, if not given. if given, will resample
->>>>>>> 974f43d7
     ):
         """
         following eq (5) (6) in https://arxiv.org/pdf/2306.15687.pdf
@@ -1361,26 +911,6 @@
 
         # setup text conditioning, either coming from duration model (as phoneme ids)
         # or from text-to-semantic module, semantic ids encoded with wav2vec (hubert usually)
-
-        assert self.condition_on_text or not (exists(semantic_token_ids) or exists(phoneme_ids)), 'semantic or phoneme ids should not be passed in if not conditioning on text'
-
-        cond_token_ids = None
-
-        if self.condition_on_text:
-            if exists(self.text_to_semantic) or exists(semantic_token_ids):
-                assert not exists(phoneme_ids), 'phoneme ids are not needed for conditioning with spear-tts text-to-semantic'
-
-                if not exists(semantic_token_ids):
-                    assert input_is_raw_audio
-                    wav2vec = self.text_to_semantic.wav2vec
-                    wav2vec_input = resample(raw_audio, input_sampling_rate, wav2vec.target_sample_hz)
-                    semantic_token_ids = wav2vec(wav2vec_input).clone()
-
-                cond_token_ids = semantic_token_ids
-            else:
-                assert exists(phoneme_ids)
-                cond_token_ids = phoneme_ids
-
         # main conditional flow logic is below
 
         # x0 is gaussian noise
@@ -1409,7 +939,6 @@
             times = times,
             target = flow,
             self_attn_mask = mask,
-            cond_token_ids = cond_token_ids,
             cond_drop_prob = self.cond_drop_prob
         )
 
